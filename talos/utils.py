--- conflicted
+++ resolved
@@ -1,401 +1,234 @@
-<<<<<<< HEAD
-
-from typing import Any
-
-import numpy as np
-import torch
-
-from codex import log, warning, error, ok
-
-from PIL.Image import Image
-
-
-Tensor = torch.Tensor
-tensor = torch.tensor
-
-talosdir = 'kaggle_talos'
-
-
-
-def gpu_info() -> None:
-    """Prints GPU related info. Use `gpu_exists()` to get a boolean."""
-    
-    ndevices  = torch.cuda.device_count()
-    print(f'Found {ndevices} cuda devices...')
-    for each in range(ndevices):
-        log(
-            each, '\t',
-            torch.cuda.get_device_name(each), '\t',
-            f'{torch.cuda.get_device_properties(0).total_memory / pow(2, 20):.2f}MB', '\t',
-            f'{torch.cuda.get_device_properties(0).total_memory / pow(2, 30):.2f}GB',
-        )
-
-
-def gpu_exists() -> bool:
-    """Returns true if GPU exists on this machine. Else, false."""
-    
-    if torch.cuda.device_count() > 0:
-        ok('GPU(s) exist!')
-        return True
-    else:
-        warning('No GPUs found!')
-    return False
-
-
-
-def disk_size(module : torch.nn.Module) -> int:
-    """Returns size of the model in bytes."""
-    allparams = module.parameters(recurse=True)
-    allbytes = 0
-    for param in allparams:
-        allbytes += (param.numel() * param.element_size())
-    return allbytes
-
-
-
-class ImageToTensor:
-    """
-    Basically like the transform `ToTensor` in `torchvision`, but much, MUCH better and way less frustrating. 
-    - Supports batching, and bascially any type of image data under the sun. 
-    - Drop in replacement, so you can use it literally anywhere the `torchvision`'s `ToTensor` is used. 
-    - Will give you a valid `torchvision` image tensor at the end automatically. 
-    - `Tensor`s are passed through *AS IS*.
-    - All image data are assumed to be cv2-esque shaped \
-        `(batch_dim[optional], height, width, channels[optional])` in any form (python list, \
-            numpy arrays, pytorch tensors, PIL Images etc.).
-    
-    Related: `TensorToImage`.
-    """
-    def __init__(self, batched : bool = True, cv2_img : bool = False) -> None:
-        self.batched : bool = batched
-        self.cv2_img : bool = cv2_img
-    
-    def __call__(self, images : Any, batched : bool = None, cv2_img : bool = None) -> torch.Tensor:
-        """Converts any image to Tensors.
-
-        Args:
-            images (Any): Literally anything representing an image.
-            batched (bool, optional): Whether multiple images are being passed. Defaults to True.
-            cv2_img (bool, optional): Set this to true if images are in BGR or BGRA. Defaults to False.
-        """
-        self.batched = batched if batched is not None else self.batched
-        self.cv2_img = cv2_img if cv2_img is not None else self.cv2_img
-        
-        allimgs = []
-        
-        if type(images) == list:
-            for _, each in enumerate(images):
-                if isinstance(each, torch.Tensor): allimgs.append(each.numpy())
-                elif isinstance(each, Image): allimgs.append(np.array(each))
-                elif isinstance(each, np.ndarray): allimgs.append((each))
-                else: allimgs.append(np.array(each))
-            allimgs = np.array(allimgs)
-            allimgs = torch.tensor(allimgs)
-        
-        elif isinstance(images, torch.Tensor):
-            allimgs = images
-        
-        elif isinstance(images, np.ndarray):
-            allimgs = torch.tensor(images)
-        
-        
-        if self.batched: self.image_size = allimgs.shape[1:]
-        else: self.image_size = allimgs.shape
-        
-        
-        if len(self.image_size) == 3:
-            self.channels = self.image_size[-1]
-            self.image_size = self.image_size[:-1]
-        else:
-            self.channels = 0
-        
-        
-        if self.channels == 0: allimgs = torch.unsqueeze(allimgs, -1)
-        
-        if not self.batched: allimgs = torch.unsqueeze(allimgs, 0)
-        
-        allimgs = torch.transpose(allimgs, 2, 3)
-        allimgs = torch.transpose(allimgs, 1, 2)
-        
-        if self.cv2_img:
-            if self.channels == 3:
-                allimgs = torch.flip(allimgs, [1])
-            elif self.channels == 4:
-                allimgs = torch.concat((
-                    torch.flip(allimgs[:, :3, :, :], [1]),
-                    allimgs[:, 3:, :, :]
-                ), dim = 1)
-        
-        return allimgs
-
-
-class TensorToImage:
-    """
-    Inverse of `talos.ImageToTensor`. Gives you a `plt.imshow`-able image at the end. 
-    Basically gives you a numpy array, with the shape `(batch_dim [optional], height, width, channels [optional])`. 
-    Matches closely to the original format given, and RGB or BGR formats.
-    """
-    
-    def __init__(self, img_to_tensor : ImageToTensor = None) -> None:
-        self.img_to_tensor = img_to_tensor
-    
-    def __call__(self, images_tensor : torch.Tensor, img_to_tensor : ImageToTensor = None) -> torch.Tensor:
-        img_to_tensor = img_to_tensor if img_to_tensor is not None else self.img_to_tensor
-        
-        batched = img_to_tensor.batched
-        cv2_img = img_to_tensor.cv2_img
-        channels = img_to_tensor.channels
-        
-        images = images_tensor.numpy(force=True)        
-        images = np.transpose(images, (0, 2, 3, 1))
-        
-        
-        if cv2_img:
-            if channels == 3:
-                images = images[:, ::-1, :, :]
-            elif channels == 4:
-                images = np.concat((
-                    images[..., :3][..., ::-1],
-                    images[..., 3:]
-                ), axis = -1)
-        
-        return images
-
-
-
-=======
-
-
-import numpy as np
-import torch
-import pathlib
-import os
-
-
-
-from typing import Any
-from codex import log, warning, error, ok
-from PIL.Image import Image
-
-
-Tensor = torch.Tensor
-tensor = torch.tensor
-
-talosdir = '.talos'
-
-
-
-def gpu_info() -> None:
-    """Prints GPU related info. Use `gpu_exists()` to get a boolean."""
-    
-    ndevices  = torch.cuda.device_count()
-    print(f'Found {ndevices} cuda devices...')
-    for each in range(ndevices):
-        log(
-            each, '\t',
-            torch.cuda.get_device_name(each), '\t',
-            f'{torch.cuda.get_device_properties(0).total_memory / pow(2, 20):.2f}MB', '\t',
-            f'{torch.cuda.get_device_properties(0).total_memory / pow(2, 30):.2f}GB',
-        )
-
-
-def gpu_exists() -> bool:
-    """Returns true if GPU exists on this machine. Else, false."""
-    
-    if torch.cuda.device_count() > 0:
-        ok('GPU(s) exist!')
-        return True
-    else:
-        warning('No GPUs found!')
-    return False
-
-
-
-def disk_size(module : torch.nn.Module) -> int:
-    """Returns size of the model in bytes."""
-    allparams = module.parameters(recurse=True)
-    allbytes = 0
-    for param in allparams:
-        allbytes += (param.numel() * param.element_size())
-    return allbytes
-
-
-
-class ImageToTensor:
-    """
-    Basically like the transform `ToTensor` in `torchvision`, but much, MUCH better and way less frustrating. 
-    - Supports batching, and bascially any type of image data under the sun. 
-    - Drop in replacement, so you can use it literally anywhere the `torchvision`'s `ToTensor` is used. 
-    - Will give you a valid `torchvision` image tensor at the end automatically. 
-    - `Tensor`s are passed through *AS IS*.
-    - All image data are assumed to be cv2-esque shaped \
-        `(batch_dim[optional], height, width, channels[optional])` in any form (python list, \
-            numpy arrays, pytorch tensors, PIL Images etc.).
-    
-    Related: `TensorToImage`.
-    """
-    def __init__(self, batched : bool = True, cv2_img : bool = False, scale : bool = True) -> None:
-        self.batched : bool = batched
-        self.cv2_img : bool = cv2_img
-        self.scale : bool = scale
-    
-    def __call__(self, images : Any, batched : bool = None, cv2_img : bool = None, scale : bool = None) -> torch.Tensor:
-        """Converts any image to Tensors.
-
-        Args:
-            images (Any): Literally anything representing an image.
-            batched (bool, optional): Whether multiple images are being passed. Defaults to True.
-            cv2_img (bool, optional): Set this to true if images are in BGR or BGRA. Defaults to False.
-        """
-        self.batched = batched if batched is not None else self.batched
-        self.cv2_img = cv2_img if cv2_img is not None else self.cv2_img
-        self.scale = scale if scale is not None else self.scale
-        
-        allimgs = []
-        
-        if type(images) == list:
-            for _, each in enumerate(images):
-                if isinstance(each, torch.Tensor): allimgs.append(each.numpy())
-                elif isinstance(each, Image): allimgs.append(np.array(each))
-                elif isinstance(each, np.ndarray): allimgs.append((each))
-                else: allimgs.append(np.array(each))
-            allimgs = np.array(allimgs)
-            allimgs = torch.tensor(allimgs)
-        
-        elif isinstance(images, torch.Tensor):
-            allimgs = images
-        
-        elif isinstance(images, np.ndarray):
-            allimgs = torch.tensor(images)
-        
-        
-        if self.batched: self.image_size = allimgs.shape[1:]
-        else: self.image_size = allimgs.shape
-        
-        
-        if len(self.image_size) == 3:
-            self.channels = self.image_size[-1]
-            self.image_size = self.image_size[:-1]
-        else:
-            self.channels = 0
-        
-        
-        if self.channels == 0: allimgs = torch.unsqueeze(allimgs, -1)
-        
-        if not self.batched: allimgs = torch.unsqueeze(allimgs, 0)
-        
-        allimgs = torch.transpose(allimgs, 2, 3)
-        allimgs = torch.transpose(allimgs, 1, 2)
-        
-        if self.cv2_img:
-            if self.channels == 3:
-                allimgs = torch.flip(allimgs, [1])
-            elif self.channels == 4:
-                allimgs = torch.concat((
-                    torch.flip(allimgs[:, :3, :, :], [1]),
-                    allimgs[:, 3:, :, :]
-                ), dim = 1)
-        
-        if self.scale:
-            allimgs /= torch.max(allimgs)
-            
-        return allimgs
-
-
-class TensorToImage:
-    """
-    Inverse of `talos.ImageToTensor`. Gives you a `plt.imshow`-able image at the end. 
-    Basically gives you a numpy array, with the shape `(batch_dim [optional], height, width, channels [optional])`. 
-    Matches closely to the original format given, and RGB or BGR formats.
-    """
-    
-    def __init__(self, img_to_tensor : ImageToTensor = None) -> None:
-        self.img_to_tensor = img_to_tensor
-    
-    def __call__(self, images_tensor : torch.Tensor, img_to_tensor : ImageToTensor = None) -> torch.Tensor:
-        img_to_tensor = img_to_tensor if img_to_tensor is not None else self.img_to_tensor
-        
-        batched = img_to_tensor.batched
-        cv2_img = img_to_tensor.cv2_img
-        channels = img_to_tensor.channels
-        
-        images = images_tensor.numpy(force=True)        
-        images = np.transpose(images, (0, 2, 3, 1))
-        
-        
-        if cv2_img:
-            if channels == 3:
-                images = images[:, ::-1, :, :]
-            elif channels == 4:
-                images = np.concat((
-                    images[..., :3][..., ::-1],
-                    images[..., 3:]
-                ), axis = -1)
-        
-        return images
-
-
-
-
-
-class FileExtractor:
-    """
-    Recursively extracts file paths in given directory with given extentions.
-    You can use it just like a python list.
-    
-    Example usage:
-    
-    >>> txtfiles = FileExtractor()
-    >>> for each in txtfiles:
-    >>>     pass #do something with each 
-    
-    """
-    def __init__(self, root_dir : str | os.PathLike = '.') -> None:
-        """Recursively extracts file paths in given directory with given extentions.
-
-        Args:
-            root_dir (str | os.PathLike): directory to look in. Defaults to '.'.
-        """
-        self.root = pathlib.Path(root_dir)
-        self.file_paths = [file for file in self.root.rglob('*') if file.is_file()]
-    
-    def __len__(self) -> int:
-        return len(self.file_paths)
-    
-    def __getitem__(self, *index) -> os.PathLike:
-        return self.file_paths.__getitem__(*index)
-
-class ImageExtractor(FileExtractor):
-    """
-    Recursively extracts image file paths in given directory.
-    You can use it just like a python list.
-    
-    Example usage:
-    
-    >>> imgfiles = ImageExtractor()
-    >>> for each in imgfiles:
-    >>>     pass #do something with each 
-    
-    """
-    def __init__(
-            self, 
-            root_dir: str | os.PathLike = '.',
-            additional_image_formats : list[str] = None,
-        ) -> None:
-        """Recursively extracts image file paths in given directory.
-            You can use it just like a python list.
-
-        Args:
-            root_dir (str | os.PathLike, optional): directory to look in. Defaults to '.'.
-            additional_image_formats (list[str], optional): additional image formats to include. Default extentions are ['png', 'jpg', 'jpeg'].
-        """
-        super().__init__(root_dir)
-        self.image_formats = [
-            'png', 'jpg', 'jpeg'
-        ]
-        if additional_image_formats is not None: self.image_formats += additional_image_formats
-        self.file_paths = list(filter(
-            lambda x: os.path.basename(x).split('.')[1].lower() in self.image_formats, 
-            self.file_paths
-        ))
->>>>>>> 5a6f192d
+
+
+import numpy as np
+import torch
+import pathlib
+import os
+
+
+
+from typing import Any
+from codex import log, warning, error, ok
+from PIL.Image import Image
+
+
+Tensor = torch.Tensor
+tensor = torch.tensor
+
+talosdir = 'kaggle_talos'
+
+
+
+def gpu_info() -> None:
+    """Prints GPU related info. Use `gpu_exists()` to get a boolean."""
+    
+    ndevices  = torch.cuda.device_count()
+    print(f'Found {ndevices} cuda devices...')
+    for each in range(ndevices):
+        log(
+            each, '\t',
+            torch.cuda.get_device_name(each), '\t',
+            f'{torch.cuda.get_device_properties(0).total_memory / pow(2, 20):.2f}MB', '\t',
+            f'{torch.cuda.get_device_properties(0).total_memory / pow(2, 30):.2f}GB',
+        )
+
+
+def gpu_exists() -> bool:
+    """Returns true if GPU exists on this machine. Else, false."""
+    
+    if torch.cuda.device_count() > 0:
+        ok('GPU(s) exist!')
+        return True
+    else:
+        warning('No GPUs found!')
+    return False
+
+
+
+def disk_size(module : torch.nn.Module) -> int:
+    """Returns size of the model in bytes."""
+    allparams = module.parameters(recurse=True)
+    allbytes = 0
+    for param in allparams:
+        allbytes += (param.numel() * param.element_size())
+    return allbytes
+
+
+
+class ImageToTensor:
+    """
+    Basically like the transform `ToTensor` in `torchvision`, but much, MUCH better and way less frustrating. 
+    - Supports batching, and bascially any type of image data under the sun. 
+    - Drop in replacement, so you can use it literally anywhere the `torchvision`'s `ToTensor` is used. 
+    - Will give you a valid `torchvision` image tensor at the end automatically. 
+    - `Tensor`s are passed through *AS IS*.
+    - All image data are assumed to be cv2-esque shaped \
+        `(batch_dim[optional], height, width, channels[optional])` in any form (python list, \
+            numpy arrays, pytorch tensors, PIL Images etc.).
+    
+    Related: `TensorToImage`.
+    """
+    def __init__(self, batched : bool = True, cv2_img : bool = False, scale : bool = True) -> None:
+        self.batched : bool = batched
+        self.cv2_img : bool = cv2_img
+        self.scale : bool = scale
+    
+    def __call__(self, images : Any, batched : bool = None, cv2_img : bool = None, scale : bool = None) -> torch.Tensor:
+        """Converts any image to Tensors.
+
+        Args:
+            images (Any): Literally anything representing an image.
+            batched (bool, optional): Whether multiple images are being passed. Defaults to True.
+            cv2_img (bool, optional): Set this to true if images are in BGR or BGRA. Defaults to False.
+        """
+        self.batched = batched if batched is not None else self.batched
+        self.cv2_img = cv2_img if cv2_img is not None else self.cv2_img
+        self.scale = scale if scale is not None else self.scale
+        
+        allimgs = []
+        
+        if type(images) == list:
+            for _, each in enumerate(images):
+                if isinstance(each, torch.Tensor): allimgs.append(each.numpy())
+                elif isinstance(each, Image): allimgs.append(np.array(each))
+                elif isinstance(each, np.ndarray): allimgs.append((each))
+                else: allimgs.append(np.array(each))
+            allimgs = np.array(allimgs)
+            allimgs = torch.tensor(allimgs)
+        
+        elif isinstance(images, torch.Tensor):
+            allimgs = images
+        
+        elif isinstance(images, np.ndarray):
+            allimgs = torch.tensor(images)
+        
+        
+        if self.batched: self.image_size = allimgs.shape[1:]
+        else: self.image_size = allimgs.shape
+        
+        
+        if len(self.image_size) == 3:
+            self.channels = self.image_size[-1]
+            self.image_size = self.image_size[:-1]
+        else:
+            self.channels = 0
+        
+        
+        if self.channels == 0: allimgs = torch.unsqueeze(allimgs, -1)
+        
+        if not self.batched: allimgs = torch.unsqueeze(allimgs, 0)
+        
+        allimgs = torch.transpose(allimgs, 2, 3)
+        allimgs = torch.transpose(allimgs, 1, 2)
+        
+        if self.cv2_img:
+            if self.channels == 3:
+                allimgs = torch.flip(allimgs, [1])
+            elif self.channels == 4:
+                allimgs = torch.concat((
+                    torch.flip(allimgs[:, :3, :, :], [1]),
+                    allimgs[:, 3:, :, :]
+                ), dim = 1)
+        
+        if self.scale:
+            allimgs /= torch.max(allimgs)
+            
+        return allimgs
+
+
+class TensorToImage:
+    """
+    Inverse of `talos.ImageToTensor`. Gives you a `plt.imshow`-able image at the end. 
+    Basically gives you a numpy array, with the shape `(batch_dim [optional], height, width, channels [optional])`. 
+    Matches closely to the original format given, and RGB or BGR formats.
+    """
+    
+    def __init__(self, img_to_tensor : ImageToTensor = None) -> None:
+        self.img_to_tensor = img_to_tensor
+    
+    def __call__(self, images_tensor : torch.Tensor, img_to_tensor : ImageToTensor = None) -> torch.Tensor:
+        img_to_tensor = img_to_tensor if img_to_tensor is not None else self.img_to_tensor
+        
+        batched = img_to_tensor.batched
+        cv2_img = img_to_tensor.cv2_img
+        channels = img_to_tensor.channels
+        
+        images = images_tensor.numpy(force=True)        
+        images = np.transpose(images, (0, 2, 3, 1))
+        
+        
+        if cv2_img:
+            if channels == 3:
+                images = images[:, ::-1, :, :]
+            elif channels == 4:
+                images = np.concat((
+                    images[..., :3][..., ::-1],
+                    images[..., 3:]
+                ), axis = -1)
+        
+        return images
+
+
+
+
+
+class FileExtractor:
+    """
+    Recursively extracts file paths in given directory with given extentions.
+    You can use it just like a python list.
+    
+    Example usage:
+    
+    >>> txtfiles = FileExtractor()
+    >>> for each in txtfiles:
+    >>>     pass #do something with each 
+    
+    """
+    def __init__(self, root_dir : str | os.PathLike = '.') -> None:
+        """Recursively extracts file paths in given directory with given extentions.
+
+        Args:
+            root_dir (str | os.PathLike): directory to look in. Defaults to '.'.
+        """
+        self.root = pathlib.Path(root_dir)
+        self.file_paths = [file for file in self.root.rglob('*') if file.is_file()]
+    
+    def __len__(self) -> int:
+        return len(self.file_paths)
+    
+    def __getitem__(self, *index) -> os.PathLike:
+        return self.file_paths.__getitem__(*index)
+
+class ImageExtractor(FileExtractor):
+    """
+    Recursively extracts image file paths in given directory.
+    You can use it just like a python list.
+    
+    Example usage:
+    
+    >>> imgfiles = ImageExtractor()
+    >>> for each in imgfiles:
+    >>>     pass #do something with each 
+    
+    """
+    def __init__(
+            self, 
+            root_dir: str | os.PathLike = '.',
+            additional_image_formats : list[str] = None,
+        ) -> None:
+        """Recursively extracts image file paths in given directory.
+            You can use it just like a python list.
+
+        Args:
+            root_dir (str | os.PathLike, optional): directory to look in. Defaults to '.'.
+            additional_image_formats (list[str], optional): additional image formats to include. Default extentions are ['png', 'jpg', 'jpeg'].
+        """
+        super().__init__(root_dir)
+        self.image_formats = [
+            'png', 'jpg', 'jpeg'
+        ]
+        if additional_image_formats is not None: self.image_formats += additional_image_formats
+        self.file_paths = list(filter(
+            lambda x: os.path.basename(x).split('.')[1].lower() in self.image_formats, 
+            self.file_paths
+        ))