<<<<<<< HEAD
[tool.poetry]
name = "taloslib"
version = "0.1.0"
description = "A library to deal with ML-pipelines in robotics."
authors = ["StealthyPanda <shaikm259@gmail.com>"]
readme = "README.md"
license = "MIT"
include = [
    { path = "LICENSE" },
    { path = "README.md" }
]



[tool.poetry.dependencies]
python = "^3.10"
torch = "<=2.5"
codexregius = "^1.0.2"
colorama = "^0.4.6"
matplotlib = "^3.9.2"
pandas = "^2.2.3"
opencv-python = "^4.10.0.84"
safetensors = "^0.4.5"
transformers = "^4.45.2"
timm = "^1.0.11"
validators = "^0.34.0"

[[tool.poetry.packages]]
include = "talos"

[tool.poetry.urls]
homepage = "https://github.com/StealthyPanda/taloslib"

[tool.poetry.group.dev.dependencies]
colorama = "^0.4.6"

[build-system]
requires = ["poetry-core"]
build-backend = "poetry.core.masonry.api"

=======
[tool.poetry]
name = "taloslib"
version = "0.1.0"
description = "A library to deal with ML-pipelines in robotics."
authors = ["StealthyPanda <shaikm259@gmail.com>"]
readme = "README.md"
license = "MIT"
include = [
    { path = "LICENSE" },
    { path = "README.md" }
]



[tool.poetry.dependencies]
python = "^3.11"
torch = "^2.0.0"
codexregius = "^1.0.2"
colorama = "^0.4.6"
matplotlib = "^3.9.2"
pandas = "^2.2.3"
opencv-python = "^4.10.0.84"
safetensors = "^0.4.5"
transformers = "^4.45.2"
timm = "^1.0.11"
validators = "^0.34.0"
tensorboard = "^2.19.0"

[[tool.poetry.packages]]
include = "talos"

[tool.poetry.urls]
homepage = "https://github.com/StealthyPanda/taloslib"

[tool.poetry.group.dev.dependencies]
colorama = "^0.4.6"

[build-system]
requires = ["poetry-core"]
build-backend = "poetry.core.masonry.api"


>>>>>>> 69ea1972
<|MERGE_RESOLUTION|>--- conflicted
+++ resolved
@@ -1,4 +1,3 @@
-<<<<<<< HEAD
 [tool.poetry]
 name = "taloslib"
 version = "0.1.0"
@@ -25,47 +24,6 @@
 transformers = "^4.45.2"
 timm = "^1.0.11"
 validators = "^0.34.0"
-
-[[tool.poetry.packages]]
-include = "talos"
-
-[tool.poetry.urls]
-homepage = "https://github.com/StealthyPanda/taloslib"
-
-[tool.poetry.group.dev.dependencies]
-colorama = "^0.4.6"
-
-[build-system]
-requires = ["poetry-core"]
-build-backend = "poetry.core.masonry.api"
-
-=======
-[tool.poetry]
-name = "taloslib"
-version = "0.1.0"
-description = "A library to deal with ML-pipelines in robotics."
-authors = ["StealthyPanda <shaikm259@gmail.com>"]
-readme = "README.md"
-license = "MIT"
-include = [
-    { path = "LICENSE" },
-    { path = "README.md" }
-]
-
-
-
-[tool.poetry.dependencies]
-python = "^3.11"
-torch = "^2.0.0"
-codexregius = "^1.0.2"
-colorama = "^0.4.6"
-matplotlib = "^3.9.2"
-pandas = "^2.2.3"
-opencv-python = "^4.10.0.84"
-safetensors = "^0.4.5"
-transformers = "^4.45.2"
-timm = "^1.0.11"
-validators = "^0.34.0"
 tensorboard = "^2.19.0"
 
 [[tool.poetry.packages]]
@@ -81,5 +39,3 @@
 requires = ["poetry-core"]
 build-backend = "poetry.core.masonry.api"
 
-
->>>>>>> 69ea1972
